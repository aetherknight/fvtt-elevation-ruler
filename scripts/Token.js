--- conflicted
+++ resolved
@@ -103,29 +103,18 @@
 
   const ruler = canvas.controls.ruler;
   if ( ruler.active && ruler._getMovementToken() === token ) token._lastMoveDistance = ruler.totalMoveDistance;
-<<<<<<< HEAD
-  else token._lastMoveDistance = Ruler.measureMoveDistance(token.position, token.document, token).moveDistance;
-=======
   else token._lastMoveDistance = Ruler.measureMoveDistance(token.position, token.document, { token }).moveDistance;
->>>>>>> 73eca154
   if ( game.combat?.started ) {
     // Store the combat move distance and the last round for which the combat move occurred.
     // Map to each unique combat.
     const combatId = game.combat.id;
     token._combatMoveData ??= new Map();
-<<<<<<< HEAD
-    if ( !token._combatMoveData.has(combatId) ) token._combatMoveData.set(combatId, { lastMoveDistance: 0, lastRound: -1 });
-    const combatData = token._combatMoveData.get(combatId);
-    if ( combatData.lastRound < game.combat.round ) combatData.lastMoveDistance = token._lastMoveDistance;
-    else combatData.lastMoveDistance += token._lastMoveDistance
-=======
     if ( !token._combatMoveData.has(combatId) ) {
       token._combatMoveData.set(combatId, { lastMoveDistance: 0, lastRound: -1 });
     }
     const combatData = token._combatMoveData.get(combatId);
     if ( combatData.lastRound < game.combat.round ) combatData.lastMoveDistance = token._lastMoveDistance;
     else combatData.lastMoveDistance += token._lastMoveDistance;
->>>>>>> 73eca154
     combatData.lastRound = game.combat.round;
   }
 }
